--- conflicted
+++ resolved
@@ -54,18 +54,10 @@
         lora_dropout (`float`): The dropout probability for Lora layers.
         merge_weights (`bool`):
             Whether to merge the weights of the Lora layers with the base transformer model in `eval` mode.
-<<<<<<< HEAD
         fan_in_fan_out (`bool`): Set this to True if the layer to replace stores weight like (fan_in, fan_out).
         For example, gpt-2 uses `Conv1D` which stores weights like (fan_in, fan_out) and hence this should be set to `True`.:
-        enable_lora ( `List[bool]`): Used with `lora.MergedLinear`. Usually set to [True, False, True].
         bias (`str`): Bias type for Lora. Can be 'none', 'all' or 'lora_only'
         modules_to_save (`List[str]`):List of modules apart from LoRA layers to be set as trainable
-=======
-        fan_in_fan_out (`bool`): Set this to True if the layer to replace stores weight like (`fan_in`, `fan_out`).
-        enable_lora ( `List[bool]`): Used with [`lora.MergedLinear`].
-        bias (`str`): Bias type for Lora. Can be `none`, `all` or `lora_only`.
-        modules_to_save (`List[str]`): List of modules apart from Lora layers to be set as trainable
->>>>>>> 127a74ba
             and saved in the final checkpoint.
     """
 
@@ -105,9 +97,6 @@
 
 
 class LoraModel(torch.nn.Module):
-<<<<<<< HEAD
-    def __init__(self, model, config, adapter_name):
-=======
     """
     Creates Low Rank Adapter (Lora) model from a pretrained transformers model.
 
@@ -142,8 +131,7 @@
         - **peft_config** ([`LoraConfig`]): The configuration of the Lora model.
     """
 
-    def __init__(self, config, model):
->>>>>>> 127a74ba
+    def __init__(self, model, config, adapter_name):
         super().__init__()
         self.model = model
         self.forward = self.model.forward
@@ -192,7 +180,13 @@
                 parent, target, target_name = _get_submodules(self.model, key)
                 bias = target.bias is not None
                 if isinstance(target, LoraLayer):
-                    target.update_layer(adapter_name, lora_config.r, lora_config.lora_alpha, lora_config.lora_dropout)
+                    target.update_layer(
+                        adapter_name,
+                        lora_config.r,
+                        lora_config.lora_alpha,
+                        lora_config.lora_dropout,
+                        lora_config.init_lora_weights,
+                    )
                 else:
                     if loaded_in_8bit and isinstance(target, bnb.nn.Linear8bitLt):
                         kwargs.update(
@@ -284,7 +278,6 @@
     def disable_adapter_layers(self):
         self._set_adapter_layers(enabled=False)
 
-<<<<<<< HEAD
     def set_adapter(self, adapter_name):
         for module in self.model.modules():
             if isinstance(module, LoraLayer):
@@ -312,7 +305,7 @@
         if peft_config.inference_mode:
             peft_config.merge_weights = True
         return peft_config
-=======
+
     def merge_and_unload(self):
         r"""
         This method merges the LoRa layers into the base model. This is needed if someone wants to use the base model
@@ -343,7 +336,6 @@
 
                 self._replace_module(parent, target_name, new_module, target)
         return self.model
->>>>>>> 127a74ba
 
 
 # Below code is based on https://github.com/microsoft/LoRA/blob/main/loralib/layers.py
@@ -395,63 +387,28 @@
         self.in_features = in_features
         self.out_features = out_features
 
-    def update_layer(self, adapter_name, r, lora_alpha, lora_dropout):
+    def update_layer(self, adapter_name, r, lora_alpha, lora_dropout, init_lora_weights):
         self.r[adapter_name] = r
         self.lora_alpha[adapter_name] = lora_alpha
         if lora_dropout > 0.0:
             lora_dropout_layer = nn.Dropout(p=lora_dropout)
         else:
 
-<<<<<<< HEAD
             def lora_dropout_layer(x):
                 return x
-=======
-class Linear(nn.Linear, LoraLayer):
-    # Lora implemented in a dense layer
-    def __init__(
-        self,
-        in_features: int,
-        out_features: int,
-        r: int = 0,
-        lora_alpha: int = 1,
-        lora_dropout: float = 0.0,
-        fan_in_fan_out: bool = False,  # Set this to True if the layer to replace stores weight like (fan_in, fan_out)
-        merge_weights: bool = True,
-        **kwargs,
-    ):
-        init_lora_weights = kwargs.pop("init_lora_weights", True)
-
-        nn.Linear.__init__(self, in_features, out_features, **kwargs)
-        LoraLayer.__init__(self, r=r, lora_alpha=lora_alpha, lora_dropout=lora_dropout, merge_weights=merge_weights)
->>>>>>> 127a74ba
 
         self.lora_dropout.update(nn.ModuleDict({adapter_name: lora_dropout_layer}))
         # Actual trainable parameters
         if r > 0:
-<<<<<<< HEAD
             self.lora_A.update(nn.ModuleDict({adapter_name: nn.Linear(self.in_features, r, bias=False)}))
             self.lora_B.update(nn.ModuleDict({adapter_name: nn.Linear(r, self.out_features, bias=False)}))
             self.scaling[adapter_name] = lora_alpha / r
-        self.reset_lora_parameters(adapter_name)
+        if init_lora_weights:
+            self.reset_lora_parameters(adapter_name)
         self.to(self.weight.device)
 
     def reset_lora_parameters(self, adapter_name):
         if adapter_name in self.lora_A.keys():
-=======
-            self.lora_A = nn.Linear(in_features, r, bias=False)
-            self.lora_B = nn.Linear(r, out_features, bias=False)
-            self.scaling = self.lora_alpha / self.r
-            # Freezing the pre-trained weight matrix
-            self.weight.requires_grad = False
-        if init_lora_weights:
-            self.reset_parameters()
-        if fan_in_fan_out:
-            self.weight.data = self.weight.data.T
-
-    def reset_parameters(self):
-        nn.Linear.reset_parameters(self)
-        if hasattr(self, "lora_A"):
->>>>>>> 127a74ba
             # initialize A the same way as the default for nn.Linear and B to zero
             nn.init.kaiming_uniform_(self.lora_A[adapter_name].weight, a=math.sqrt(5))
             nn.init.zeros_(self.lora_B[adapter_name].weight)
@@ -479,34 +436,11 @@
         self.weight.requires_grad = False
 
         self.fan_in_fan_out = fan_in_fan_out
-<<<<<<< HEAD
-=======
-        # Actual trainable parameters
-        if r > 0 and any(enable_lora):
-            self.lora_A = nn.Linear(in_features, r * sum(enable_lora), bias=False)
-            self.lora_B = nn.Conv1d(
-                r * sum(enable_lora),
-                out_features // len(enable_lora) * sum(enable_lora),
-                kernel_size=1,
-                groups=2,
-                bias=False,
-            )
-            self.scaling = self.lora_alpha / self.r
-            # Freezing the pre-trained weight matrix
-            self.weight.requires_grad = False
-            # Compute the indices
-            self.lora_ind = self.weight.new_zeros((out_features,), dtype=torch.bool).view(len(enable_lora), -1)
-            self.lora_ind[enable_lora, :] = True
-            self.lora_ind = self.lora_ind.view(-1)
-
-        if init_lora_weights:
-            self.reset_parameters()
->>>>>>> 127a74ba
         if fan_in_fan_out:
             self.weight.data = self.weight.data.T
 
         nn.Linear.reset_parameters(self)
-        self.update_layer(adapter_name, r, lora_alpha, lora_dropout)
+        self.update_layer(adapter_name, r, lora_alpha, lora_dropout, init_lora_weights)
         self.active_adapter = adapter_name
 
     def merge(self):
@@ -589,7 +523,8 @@
             # Freezing the pre-trained weight matrix
             self.weight.requires_grad = False
 
-            self.update_layer(adapter_name, r, lora_alpha, lora_dropout)
+            init_lora_weights = kwargs.pop("init_lora_weights", True)
+            self.update_layer(adapter_name, r, lora_alpha, lora_dropout, init_lora_weights)
             self.active_adapter = adapter_name
 
         def forward(self, x: torch.Tensor):
